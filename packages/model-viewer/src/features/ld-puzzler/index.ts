--- conflicted
+++ resolved
@@ -8,6 +8,7 @@
 
 import {
   Box3,
+  BoxGeometry,
   Object3D,
   Vector3,
   Raycaster,
@@ -18,11 +19,7 @@
   MeshBasicMaterial,
   TextureLoader,
   RepeatWrapping,
-<<<<<<< HEAD
   Euler,
-=======
-  BoxGeometry
->>>>>>> a84ec411
 } from 'three';
 import { GLTFLoader } from 'three/examples/jsm/loaders/GLTFLoader.js';
 import { DRACOLoader } from 'three/examples/jsm/loaders/DRACOLoader.js';
@@ -682,8 +679,10 @@
 
       const targetObject = this.findTargetObject();
 
-
-      const visualizationBox = this.createVisualizationBox({ x: 1, y: 1, z: 1 }, options.position ?? { x: 0, y: 0, z: 0 });
+      const visualizationBox = this.createVisualizationBox(
+        { x: 1, y: 1, z: 1 },
+        options.position ?? { x: 0, y: 0, z: 0 }
+      );
       targetObject.add(visualizationBox);
 
       return new Promise((resolve, reject) => {
@@ -809,9 +808,6 @@
               reject();
             }
           },
-<<<<<<< HEAD
-          undefined, // Progress callback removed
-=======
           (xhr) => {
             console.log(
               `Loading model: ${Math.round((xhr.loaded / xhr.total) * 100)}%`
@@ -828,7 +824,6 @@
               }
             }
           },
->>>>>>> a84ec411
           (error) => {
             console.error('Error loading GLB:', error);
             reject(error);
@@ -1738,22 +1733,15 @@
       return true;
     }
 
-<<<<<<< HEAD
-    [$tick](time: number, delta: number) {
-      super[$tick](time, delta);
-
-      // Update snapping point slots if they're visible
-      if (this.snappingPointsVisible) {
-        this.updateSnappingPointSlots();
-      }
-=======
     /**
      * Create a visualization box that shows the placement position and size of a GLB.
      * The box will be semi-transparent and positioned at the same location as the GLB.
      */
     private createVisualizationBox(
       size: {
-        x: number; y: number; z: number
+        x: number;
+        y: number;
+        z: number;
       },
       position: { x: number; y: number; z: number }
     ): Mesh {
@@ -1764,8 +1752,8 @@
       const boxMaterial = new MeshBasicMaterial({
         color: 0xffffff,
         transparent: true,
-        opacity: 0.3,       // Semi-transparent
-        side: 2,           // DoubleSide to ensure visibility from all angles
+        opacity: 0.3, // Semi-transparent
+        side: 2, // DoubleSide to ensure visibility from all angles
       });
 
       // Create the visualization box using a filled mesh
@@ -1776,8 +1764,8 @@
       return visualizationBox;
     }
     /**
-    * Fade out a visualization box smoothly over time.
-    */
+     * Fade out a visualization box smoothly over time.
+     */
     private fadeOutVisualizationBox(
       visualizationBox: Mesh,
       duration: number = 500,
@@ -1813,9 +1801,9 @@
     }
 
     /**
- * Start a slow pulsing animation for the visualization box.
- * Pulses the opacity and scale to create a breathing effect.
- */
+     * Start a slow pulsing animation for the visualization box.
+     * Pulses the opacity and scale to create a breathing effect.
+     */
     private startVisualizationBoxPulse(visualizationBox: Mesh) {
       if (!(visualizationBox.material instanceof MeshBasicMaterial)) {
         return;
@@ -1836,7 +1824,8 @@
         const progress = (elapsed % pulseDuration) / pulseDuration;
         const pulseValue = Math.sin(progress * Math.PI * 2) * 0.5 + 0.5;
 
-        const currentOpacity = minOpacity + (maxOpacity - minOpacity) * pulseValue;
+        const currentOpacity =
+          minOpacity + (maxOpacity - minOpacity) * pulseValue;
         visualizationBox.material.opacity = currentOpacity;
 
         this[$needsRender]();
@@ -1846,11 +1835,8 @@
 
       // Start the animation
       requestAnimationFrame(animate);
->>>>>>> a84ec411
     }
   }
-
-
 
   return LDPuzzlerModelViewerElement;
 };